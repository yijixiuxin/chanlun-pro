<<<<<<< HEAD
from typing import Union
import openai
import requests

from chanlun.core.cl_interface import BI, ICL, XD
from chanlun.db_models.ai_analyse import TableByAIAnalyse
from chanlun.exchange import get_exchange, Market
from chanlun.cl_utils import query_cl_chart_config, web_batch_get_cl_datas
from chanlun import config, fun
import json, datetime
from chanlun.db import db


class AIAnalyse:

    def __init__(self, market: str):
        self.market = market
        self.ex = get_exchange(market=Market(self.market))

        self.map_dircetion_type = {"up": "向上", "down": "向下"}
        self.map_zs_type = {"up": "上涨中枢", "down": "下跌中枢", "zd": "震荡中枢"}
        self.map_zss_direction = {
            "up": "上涨趋势",
            "down": "下跌趋势",
            None: "中枢扩展",
        }
        self.map_config_zs_type = {
            "zs_type_bz": "标准中枢",
            "zs_type_dn": "段内中枢",
            "zs_type_fx": "方向中枢",
            "zs_type_fl": "分类中枢",
        }
        self.map_mmd_type = {
            "1buy": "一买",
            "1sell": "一卖",
            "2buy": "二买",
            "2sell": "二卖",
            "3buy": "三买",
            "3sell": "三卖",
            "l2buy": "类二买",
            "l2sell": "类二卖",
            "l3buy": "类三买",
            "l3sell": "类三卖",
        }
        self.map_bc_type = {
            "bi": "笔背驰",
            "xd": "线段背驰",
            "pz": "盘整背驰",
            "qs": "趋势背驰",
        }

    def analyse(self, code: str, frequency: str) -> dict:
        """
        获取缠论数据，生成 prompt，调用接口进行分析，并返回数据
        """

        cl_config = query_cl_chart_config(self.market, code)
        stock = self.ex.stock_info(code)
        klines = self.ex.klines(code, frequency)
        cds = web_batch_get_cl_datas(self.market, code, {frequency: klines}, cl_config)
        cd = cds[0]
        try:
            prompt = self.prompt(cd=cd)
        except Exception as e:
            return {"ok": False, "msg": f"获取缠论当前 Prompt 异常：{e}"}

        analyse_res = self.req_llm_ai_model(prompt)

        if analyse_res["ok"]:
            # 记录数据库
            with db.Session() as session:
                record = TableByAIAnalyse(
                    market=self.market,
                    stock_code=code,
                    stock_name=stock["name"],
                    frequency=frequency,
                    model=analyse_res["model"],
                    msg=analyse_res["msg"],
                    prompt=prompt,
                    dt=datetime.datetime.now(),
                )
                session.add(record)
                session.commit()

        return {"ok": True, "msg": analyse_res["msg"]}

    def analyse_records(self, limit: int = 20):
        """
        返回市场中历史的分析记录
        """
        with db.Session() as session:
            records = (
                session.query(TableByAIAnalyse)
                .filter(TableByAIAnalyse.market == self.market)
                .order_by(TableByAIAnalyse.dt.desc())
                .limit(limit)
                .all()
            )

        record_dicts = []
        for _r in records:
            _dr = _r.__dict__
            # 删除 _dr 中的 _sa_instance_state
            if "_sa_instance_state" in _dr.keys():
                del _dr["_sa_instance_state"]
            # 时间转换
            _dr["dt"] = fun.datetime_to_str(_dr["dt"])
            record_dicts.append(_dr)
        return record_dicts

    def get_line_mmds(self, line: Union[BI, XD]):
        mmds = list(set(line.line_mmds("|")))
        mmds = [self.map_mmd_type[_m] for _m in mmds]
        return "|".join(mmds)

    def get_line_bcs(self, line: Union[BI, XD]):
        bcs = list(set(line.line_bcs("|")))
        bcs = [self.map_bc_type[_b] for _b in bcs]
        return "|".join(bcs)

    def prompt(self, cd: ICL) -> str:
        stock_info = self.ex.stock_info(cd.get_code())
        if stock_info is None:
            raise Exception(f"股票信息获取失败 {cd.get_code()}")
        stock_name = stock_info["name"]

        # 设置数值的精度变量
        precision = (
            len(str(stock_info["precision"])) - 1
            if "precision" in stock_info.keys()
            else 2
        )

        k = cd.get_src_klines()[-1]
        # Markdown 格式的提示词
        prompt = "```markdown\n# 缠论技术分析\n\n"
        prompt += "请根据以下缠论数据，分析后续可能走势，并按照概率排序输出。\n\n"
        prompt += "**输出格式：Markdown**\n\n"
        prompt += f"## 当前品种\n- **代码/名称**：`{cd.get_code()} - {stock_name}`\n- **数据周期**：`{cd.get_frequency()}`\n- **当前时间**：`{fun.datetime_to_str(k.date)}`\n- **最新价格**：`{round(k.c, precision)}`\n\n"

        # 笔数据
        bis_count = 9 if len(cd.get_bis()) >= 9 else len(cd.get_bis())
        prompt += f"## 最新的 {bis_count} 条缠论笔数据\n\n"
        prompt += "| 起始时间 | 结束时间 | 方向 | 起始值 | 完成状态 | 买点 | 背驰 |\n"
        prompt += "|:---:|:---:|:---:|:---:|:---:|:---:|:---:|\n"
        for bi in cd.get_bis()[-9:]:
            prompt += f"| {fun.datetime_to_str(bi.start.k.date)} | {fun.datetime_to_str(bi.end.k.date)} | {self.map_dircetion_type[bi.type]} | {round(bi.start.val, precision)} - {round(bi.end.val, precision)} | {bi.is_done()} | {self.get_line_mmds(bi)} | {self.get_line_bcs(bi)} |\n"
        prompt += "\n"

        # 线段数据
        xds_count = 3 if len(cd.get_xds()) >= 3 else len(cd.get_xds())
        prompt += f"## 最新的 {xds_count} 条缠论线段数据\n\n"
        prompt += "| 起始时间 | 结束时间 | 方向 | 起始值 | 完成状态 | 买点 | 背驰 |\n"
        prompt += "|:---:|:---:|:---:|:---:|:---:|:---:|:---:|\n"
        for xd in cd.get_xds()[-3:]:
            prompt += f"| {fun.datetime_to_str(xd.start.k.date)} | {fun.datetime_to_str(xd.end.k.date)} | {self.map_dircetion_type[xd.type]} | {round(xd.start.val, precision)} - {round(xd.end.val, precision)} | {xd.is_done()} | {self.get_line_mmds(xd)} | {self.get_line_bcs(xd)} |\n"
        prompt += "\n"

        # 中枢数据
        for zs_type in cd.get_config()["zs_bi_type"]:
            zss = cd.get_bi_zss(zs_type)
            if len(zss) >= 1:
                prompt += f"### 中枢信息：{self.map_config_zs_type[zs_type]}\n\n"
                if len(zss) >= 2:
                    zs_direction = cd.zss_is_qs(zss[-2], zss[-1])
                    prompt += f"- 最新两个中枢的位置关系：**{self.map_zss_direction[zs_direction]}**\n\n"
                else:
                    prompt += "- 目前只有单个中枢\n\n"
                prompt += "| 起始时间 | 结束时间 | 方向 | 最高值 | 最低值 | 高点 | 低点 | 级别 |\n"
                prompt += "|:---:|:---:|:---:|:---:|:---:|:---:|:---:|:---:|\n"
                for zs in zss[-2:]:
                    prompt += f"| {fun.datetime_to_str(zs.start.k.date)} | {fun.datetime_to_str(zs.end.k.date)} | {self.map_zs_type[zs.type]} | {round(zs.gg, precision)} | {round(zs.dd, precision)} | {round(zs.zg, precision)} | {round(zs.zd, precision)} | {zs.level} |\n"
                prompt += "\n"

        prompt += "> **数据说明**：中枢级别的意思，1表示是本级别，根据中枢内的线段数量计算，小于等于9表示本级别，大于1表示中枢内的线段大于9，中枢级别升级 (计算公式: `round(max([1, zs.line_num / 9]), 2)`)\n\n"
        prompt += "---\n"
        prompt += "请根据以上提供的笔/线段/中枢数据，进行分析。"
        return prompt

    def req_llm_ai_model(self, prompt: str) -> dict:
        """
        根据配置，调用不同的大模型服务
        """
        if config.OPENROUTER_AI_KEYS != "" and config.OPENROUTER_AI_MODEL != "":
            return self.req_openrouter_ai_model(prompt)
        if config.AI_TOKEN != "" and config.AI_MODEL != "":
            return self.req_siliconflow_ai_model(prompt)

        return {
            "ok": False,
            "msg": "未正确配置大模型的 API key 和模型名称",
            "model": "",
        }

    def req_siliconflow_ai_model(self, prompt: str) -> dict:

        # TODO 测试
        # msg = "根据缠论技术分析，结合当前行情数据，以下是操作建议：\n\n### 1. **当前笔分析**\n   - **最新笔**：方向向上，起始值3140.98，结束值3274.39，尚未完成（笔完成状态为False）。\n   - **上一笔**：方向向下，起始值3418.95，结束值3140.98，已完成（笔完成状态为True）。\n   - **当前笔尚未完成**，且处于上升趋势中。如果价格继续上涨并突破3274.39，可能会形成新的上升笔。如果价格回落并跌破3140.98，则当前笔可能结束并形成新的下降笔。\n\n### 2. **当前线段分析**\n   - **最新线段**：方向向下，起始值3674.41，结束值3140.98，尚未完成（线段完成状态为False）。\n   - **当前线段处于下降趋势中**，但最新笔的上升可能预示着线段的调整或反转。如果价格继续上涨并突破3674.41，则可能结束当前的下降线段并开始新的上升线段。\n\n### 3. **中枢分析**\n   - **标准中枢**：震荡中枢，最高值3674.41，最低值3140.98，中枢高点3509.82，中枢低点3227.35。\n   - **段内中枢**：震荡中枢，最高值3509.82，最低值3140.98，中枢高点3494.87，中枢低点3227.35。\n   - **当前价格3250.6位于标准中枢的中枢低点3227.35和中枢高点3509.82之间**。如果价格继续上涨并突破3509.82，可能会进入强势区域；如果价格回落并跌破3227.35，则可能进入弱势区域。\n\n### 4. **均线分析**\n   - **5日均线**：最新值为3238.39、3235.69、3234.52、3236.68、3237.93。\n   - **10日均线**：最新值为3220.37、3218.72、3220.6、3229.01、3237.99。\n   - **20日均线**：最新值为3272.92、3263"
        # return {"ok": True, "msg": msg}

        url = "https://api.siliconflow.cn/v1/chat/completions"

        payload = {
            "model": config.AI_MODEL,
            "messages": [
                {
                    "role": "user",
                    "content": prompt,
                }
            ],
            "stream": False,
            "max_tokens": 4096,
            "stop": ["null"],
            "temperature": 0.7,
            "top_p": 0.7,
            "top_k": 50,
            "frequency_penalty": 0.5,
            "n": 1,
            "response_format": {"type": "text"},
        }
        headers = {
            "Authorization": f"Bearer {config.AI_TOKEN}",
            "Content-Type": "application/json",
        }

        response = requests.request("POST", url, json=payload, headers=headers)
        try:
            ai_res = json.loads(response.text)
        except Exception as e:
            print("解析JSON 报错，返回的数据：", response.text)
            return {"ok": False, "msg": f"JSON 解析异常：{e}", "model": config.AI_MODEL}

        if response.status_code != 200:
            return {
                "ok": False,
                "msg": f"AI 接口调用失败：{ai_res['message']}",
                "model": config.AI_MODEL,
            }

        msg = ai_res["choices"][0]["message"]["content"]
        return {"ok": True, "msg": msg, "model": config.AI_MODEL}

    def req_openrouter_ai_model(self, prompt: str) -> dict:
        """
        调用大语言模型，返回回答内容。
        :param key: OpenRouter API Key
        :param model: 模型名称（如 openai/gpt-4o）
        :param prompt: 问题内容（如 markdown 格式）
        :return: 回答内容
        """

        try:
            client = openai.OpenAI(
                api_key=config.OPENROUTER_AI_KEYS,
                base_url="https://openrouter.ai/api/v1",
            )
            response = client.chat.completions.create(
                model=config.OPENROUTER_AI_MODEL,
                messages=[{"role": "user", "content": prompt}],
            )
            if (
                response.choices[0].message.content == ""
                and response.choices[0].message.refusal is not None
            ):
                return {
                    "ok": False,
                    "msg": f"**[OpenAI API 错误]**: {response.choices[0].message.refusal}",
                    "model": config.OPENROUTER_AI_MODEL,
                }

            return {
                "ok": True,
                "msg": response.choices[0].message.content,
                "model": config.OPENROUTER_AI_MODEL,
            }
        except openai.OpenAIError as oe:
            return {
                "ok": False,
                "msg": f"**[OpenAI API 错误]**: {str(oe)}",
                "model": config.OPENROUTER_AI_MODEL,
            }
        except Exception as e:
            return {
                "ok": False,
                "msg": f"**[系统异常]**: {str(e)}",
                "model": config.OPENROUTER_AI_MODEL,
            }


if __name__ == "__main__":
    ai = AIAnalyse("a")
    print(ai.analyse("SH.000001", "d"))
    # print(ai.analyse_records())
=======
import time
from typing import Union
import MyTT
import numpy as np
import openai
import requests
import talib

from chanlun.cl_interface import BI, ICL, XD
from chanlun.exchange import get_exchange, Market
from chanlun.cl_utils import query_cl_chart_config, web_batch_get_cl_datas
from chanlun import config, fun
import json, datetime
from chanlun.db import db, TableByAIAnalyse


class AIAnalyse:

    def __init__(self, market: str):
        self.market = market
        self.ex = get_exchange(market=Market(self.market))

        self.map_dircetion_type = {"up": "向上", "down": "向下"}
        self.map_zs_type = {"up": "上涨中枢", "down": "下跌中枢", "zd": "震荡中枢"}
        self.map_zss_direction = {
            "up": "上涨趋势",
            "down": "下跌趋势",
            None: "中枢扩展",
        }
        self.map_config_zs_type = {
            "zs_type_bz": "标准中枢",
            "zs_type_dn": "段内中枢",
            "zs_type_fx": "方向中枢",
            "zs_type_fl": "分类中枢",
        }
        self.map_mmd_type = {
            "1buy": "一买",
            "1sell": "一卖",
            "2buy": "二买",
            "2sell": "二卖",
            "3buy": "三买",
            "3sell": "三卖",
            "l2buy": "类二买",
            "l2sell": "类二卖",
            "l3buy": "类三买",
            "l3sell": "类三卖",
        }
        self.map_bc_type = {
            "bi": "笔背驰",
            "xd": "线段背驰",
            "pz": "盘整背驰",
            "qs": "趋势背驰",
        }

    def analyse(self, code: str, frequency: str) -> dict:
        """
        获取缠论数据，生成 prompt，调用接口进行分析，并返回数据
        """

        cl_config = query_cl_chart_config(self.market, code)
        stock = self.ex.stock_info(code)
        klines = self.ex.klines(code, frequency)
        cds = web_batch_get_cl_datas(self.market, code, {frequency: klines}, cl_config)
        cd = cds[0]
        try:
            prompt = self.prompt(cd=cd)
        except Exception as e:
            return {"ok": False, "msg": f"获取缠论当前 Prompt 异常：{e}"}

        analyse_res = self.req_llm_ai_model(prompt)

        if analyse_res["ok"]:
            # 记录数据库
            with db.Session() as session:
                record = TableByAIAnalyse(
                    market=self.market,
                    stock_code=code,
                    stock_name=stock["name"],
                    frequency=frequency,
                    model=analyse_res["model"],
                    msg=analyse_res["msg"],
                    prompt=prompt,
                    dt=datetime.datetime.now(),
                )
                session.add(record)
                session.commit()

        return {"ok": True, "msg": analyse_res["msg"]}

    def analyse_records(self, page: int = 1, limit: int = 20):
        """
        返回市场中历史的分析记录（支持分页）

        Args:
            page: 页码，从1开始
            limit: 每页记录数

        Returns:
            tuple: (记录列表, 总记录数)
        """
        with db.Session() as session:
            # 查询总记录数
            total = (
                session.query(TableByAIAnalyse)
                .filter(TableByAIAnalyse.market == self.market)
                .count()
            )

            # 分页查询记录
            offset = (page - 1) * limit
            records = (
                session.query(TableByAIAnalyse)
                .filter(TableByAIAnalyse.market == self.market)
                .order_by(TableByAIAnalyse.dt.desc())
                .offset(offset)
                .limit(limit)
                .all()
            )

        record_dicts = []
        for _r in records:
            _dr = _r.__dict__
            # 删除 _dr 中的 _sa_instance_state
            if "_sa_instance_state" in _dr.keys():
                del _dr["_sa_instance_state"]
            # 时间转换
            _dr["dt"] = fun.datetime_to_str(_dr["dt"])
            record_dicts.append(_dr)
        return record_dicts, total

    def get_line_mmds(self, line: Union[BI, XD]):
        mmds = list(set(line.line_mmds("|")))
        mmds = [self.map_mmd_type[_m] for _m in mmds]
        return "|".join(mmds)

    def get_line_bcs(self, line: Union[BI, XD]):
        bcs = list(set(line.line_bcs("|")))
        bcs = [self.map_bc_type[_b] for _b in bcs]
        return "|".join(bcs)

    def prompt(self, cd: ICL) -> str:
        stock_info = self.ex.stock_info(cd.get_code())
        if stock_info is None:
            raise Exception(f"股票信息获取失败 {cd.get_code()}")
        stock_name = stock_info["name"]

        # 设置数值的精度变量
        precision = (
            len(str(stock_info["precision"])) - 1
            if "precision" in stock_info.keys()
            else 2
        )

        k = cd.get_src_klines()[-1]
        # Markdown 格式的提示词
        prompt = "```markdown\n# 缠论技术分析\n\n"
        prompt += "请根据以下缠论数据，分析后续可能走势，并按照概率排序输出。\n\n"
        prompt += "**输出格式：Markdown**\n\n"
        prompt += f"## 当前品种\n- **代码/名称**：`{cd.get_code()} - {stock_name}`\n- **数据周期**：`{cd.get_frequency()}`\n- **当前时间**：`{fun.datetime_to_str(k.date)}`\n- **最新价格**：`{round(k.c, precision)}`\n\n"

        # 笔数据
        bis_count = 9 if len(cd.get_bis()) >= 9 else len(cd.get_bis())
        prompt += f"## 最新的 {bis_count} 条缠论笔数据\n\n"
        prompt += "| 起始时间 | 结束时间 | 方向 | 起始值 | 完成状态 | 买点 | 背驰 |\n"
        prompt += "|:---:|:---:|:---:|:---:|:---:|:---:|:---:|\n"
        for bi in cd.get_bis()[-9:]:
            prompt += f"| {fun.datetime_to_str(bi.start.k.date)} | {fun.datetime_to_str(bi.end.k.date)} | {self.map_dircetion_type[bi.type]} | {round(bi.start.val, precision)} - {round(bi.end.val, precision)} | {bi.is_done()} | {self.get_line_mmds(bi)} | {self.get_line_bcs(bi)} |\n"
        prompt += "\n"

        # 线段数据
        xds_count = 3 if len(cd.get_xds()) >= 3 else len(cd.get_xds())
        prompt += f"## 最新的 {xds_count} 条缠论线段数据\n\n"
        prompt += "| 起始时间 | 结束时间 | 方向 | 起始值 | 完成状态 | 买点 | 背驰 |\n"
        prompt += "|:---:|:---:|:---:|:---:|:---:|:---:|:---:|\n"
        for xd in cd.get_xds()[-3:]:
            prompt += f"| {fun.datetime_to_str(xd.start.k.date)} | {fun.datetime_to_str(xd.end.k.date)} | {self.map_dircetion_type[xd.type]} | {round(xd.start.val, precision)} - {round(xd.end.val, precision)} | {xd.is_done()} | {self.get_line_mmds(xd)} | {self.get_line_bcs(xd)} |\n"
        prompt += "\n"

        # 中枢数据
        for zs_type in cd.get_config()["zs_bi_type"]:
            zss = cd.get_bi_zss(zs_type)
            if len(zss) >= 1:
                prompt += f"### 中枢信息：{self.map_config_zs_type[zs_type]}\n\n"
                if len(zss) >= 2:
                    zs_direction = cd.zss_is_qs(zss[-2], zss[-1])
                    prompt += f"- 最新两个中枢的位置关系：**{self.map_zss_direction[zs_direction]}**\n\n"
                else:
                    prompt += "- 目前只有单个中枢\n\n"
                prompt += "| 起始时间 | 结束时间 | 方向 | 最高值 | 最低值 | 高点 | 低点 | 级别 |\n"
                prompt += "|:---:|:---:|:---:|:---:|:---:|:---:|:---:|:---:|\n"
                for zs in zss[-2:]:
                    prompt += f"| {fun.datetime_to_str(zs.start.k.date)} | {fun.datetime_to_str(zs.end.k.date)} | {self.map_zs_type[zs.type]} | {round(zs.gg, precision)} | {round(zs.dd, precision)} | {round(zs.zg, precision)} | {round(zs.zd, precision)} | {zs.level} |\n"
                prompt += "\n"

        prompt += "> **数据说明**：中枢级别的意思，1表示是本级别，根据中枢内的线段数量计算，小于等于9表示本级别，大于1表示中枢内的线段大于9，中枢级别升级 (计算公式: `round(max([1, zs.line_num / 9]), 2)`)\n\n"
        prompt += "---\n"
        prompt += "请根据以上提供的笔/线段/中枢数据，进行分析。"
        return prompt

    def req_llm_ai_model(self, prompt: str) -> dict:
        """
        根据配置，调用不同的大模型服务
        """
        if config.OPENROUTER_AI_KEYS != "" and config.OPENROUTER_AI_MODEL != "":
            return self.req_openrouter_ai_model(prompt)
        if config.AI_TOKEN != "" and config.AI_MODEL != "":
            return self.req_siliconflow_ai_model(prompt)

        return {
            "ok": False,
            "msg": "未正确配置大模型的 API key 和模型名称",
            "model": "",
        }

    def req_siliconflow_ai_model(self, prompt: str) -> dict:

        # TODO 测试
        # msg = "根据缠论技术分析，结合当前行情数据，以下是操作建议：\n\n### 1. **当前笔分析**\n   - **最新笔**：方向向上，起始值3140.98，结束值3274.39，尚未完成（笔完成状态为False）。\n   - **上一笔**：方向向下，起始值3418.95，结束值3140.98，已完成（笔完成状态为True）。\n   - **当前笔尚未完成**，且处于上升趋势中。如果价格继续上涨并突破3274.39，可能会形成新的上升笔。如果价格回落并跌破3140.98，则当前笔可能结束并形成新的下降笔。\n\n### 2. **当前线段分析**\n   - **最新线段**：方向向下，起始值3674.41，结束值3140.98，尚未完成（线段完成状态为False）。\n   - **当前线段处于下降趋势中**，但最新笔的上升可能预示着线段的调整或反转。如果价格继续上涨并突破3674.41，则可能结束当前的下降线段并开始新的上升线段。\n\n### 3. **中枢分析**\n   - **标准中枢**：震荡中枢，最高值3674.41，最低值3140.98，中枢高点3509.82，中枢低点3227.35。\n   - **段内中枢**：震荡中枢，最高值3509.82，最低值3140.98，中枢高点3494.87，中枢低点3227.35。\n   - **当前价格3250.6位于标准中枢的中枢低点3227.35和中枢高点3509.82之间**。如果价格继续上涨并突破3509.82，可能会进入强势区域；如果价格回落并跌破3227.35，则可能进入弱势区域。\n\n### 4. **均线分析**\n   - **5日均线**：最新值为3238.39、3235.69、3234.52、3236.68、3237.93。\n   - **10日均线**：最新值为3220.37、3218.72、3220.6、3229.01、3237.99。\n   - **20日均线**：最新值为3272.92、3263"
        # return {"ok": True, "msg": msg}

        url = "https://api.siliconflow.cn/v1/chat/completions"

        payload = {
            "model": config.AI_MODEL,
            "messages": [
                {
                    "role": "user",
                    "content": prompt,
                }
            ],
            "stream": False,
            "max_tokens": 4096,
            "stop": ["null"],
            "temperature": 0.7,
            "top_p": 0.7,
            "top_k": 50,
            "frequency_penalty": 0.5,
            "n": 1,
            "response_format": {"type": "text"},
        }
        headers = {
            "Authorization": f"Bearer {config.AI_TOKEN}",
            "Content-Type": "application/json",
        }

        response = requests.request("POST", url, json=payload, headers=headers)
        try:
            ai_res = json.loads(response.text)
        except Exception as e:
            print("解析JSON 报错，返回的数据：", response.text)
            return {"ok": False, "msg": f"JSON 解析异常：{e}", "model": config.AI_MODEL}

        if response.status_code != 200:
            return {
                "ok": False,
                "msg": f"AI 接口调用失败：{ai_res['message']}",
                "model": config.AI_MODEL,
            }

        msg = ai_res["choices"][0]["message"]["content"]
        return {"ok": True, "msg": msg, "model": config.AI_MODEL}

    def req_openrouter_ai_model(self, prompt: str) -> dict:
        """
        调用大语言模型，返回回答内容。
        :param key: OpenRouter API Key
        :param model: 模型名称（如 openai/gpt-4o）
        :param prompt: 问题内容（如 markdown 格式）
        :return: 回答内容
        """

        try:
            client = openai.OpenAI(
                api_key=config.OPENROUTER_AI_KEYS,
                base_url="https://openrouter.ai/api/v1",
            )
            response = client.chat.completions.create(
                model=config.OPENROUTER_AI_MODEL,
                messages=[{"role": "user", "content": prompt}],
            )
            if (
                response.choices[0].message.content == ""
                and response.choices[0].message.refusal is not None
            ):
                return {
                    "ok": False,
                    "msg": f"**[OpenAI API 错误]**: {response.choices[0].message.refusal}",
                    "model": config.OPENROUTER_AI_MODEL,
                }

            return {
                "ok": True,
                "msg": response.choices[0].message.content,
                "model": config.OPENROUTER_AI_MODEL,
            }
        except openai.OpenAIError as oe:
            return {
                "ok": False,
                "msg": f"**[OpenAI API 错误]**: {str(oe)}",
                "model": config.OPENROUTER_AI_MODEL,
            }
        except Exception as e:
            return {
                "ok": False,
                "msg": f"**[系统异常]**: {str(e)}",
                "model": config.OPENROUTER_AI_MODEL,
            }


if __name__ == "__main__":
    ai = AIAnalyse("a")
    print(ai.analyse("SH.000001", "d"))
    # print(ai.analyse_records())
>>>>>>> fa1237f2
<|MERGE_RESOLUTION|>--- conflicted
+++ resolved
@@ -1,4 +1,3 @@
-<<<<<<< HEAD
 from typing import Union
 import openai
 import requests
@@ -85,15 +84,32 @@
 
         return {"ok": True, "msg": analyse_res["msg"]}
 
-    def analyse_records(self, limit: int = 20):
-        """
-        返回市场中历史的分析记录
+    def analyse_records(self, page: int = 1, limit: int = 20):
+        """
+        返回市场中历史的分析记录（支持分页）
+
+        Args:
+            page: 页码，从1开始
+            limit: 每页记录数
+
+        Returns:
+            tuple: (记录列表, 总记录数)
         """
         with db.Session() as session:
+            # 查询总记录数
+            total = (
+                session.query(TableByAIAnalyse)
+                .filter(TableByAIAnalyse.market == self.market)
+                .count()
+            )
+
+            # 分页查询记录
+            offset = (page - 1) * limit
             records = (
                 session.query(TableByAIAnalyse)
                 .filter(TableByAIAnalyse.market == self.market)
                 .order_by(TableByAIAnalyse.dt.desc())
+                .offset(offset)
                 .limit(limit)
                 .all()
             )
@@ -107,7 +123,7 @@
             # 时间转换
             _dr["dt"] = fun.datetime_to_str(_dr["dt"])
             record_dicts.append(_dr)
-        return record_dicts
+        return record_dicts, total
 
     def get_line_mmds(self, line: Union[BI, XD]):
         mmds = list(set(line.line_mmds("|")))
@@ -291,319 +307,4 @@
 if __name__ == "__main__":
     ai = AIAnalyse("a")
     print(ai.analyse("SH.000001", "d"))
-    # print(ai.analyse_records())
-=======
-import time
-from typing import Union
-import MyTT
-import numpy as np
-import openai
-import requests
-import talib
-
-from chanlun.cl_interface import BI, ICL, XD
-from chanlun.exchange import get_exchange, Market
-from chanlun.cl_utils import query_cl_chart_config, web_batch_get_cl_datas
-from chanlun import config, fun
-import json, datetime
-from chanlun.db import db, TableByAIAnalyse
-
-
-class AIAnalyse:
-
-    def __init__(self, market: str):
-        self.market = market
-        self.ex = get_exchange(market=Market(self.market))
-
-        self.map_dircetion_type = {"up": "向上", "down": "向下"}
-        self.map_zs_type = {"up": "上涨中枢", "down": "下跌中枢", "zd": "震荡中枢"}
-        self.map_zss_direction = {
-            "up": "上涨趋势",
-            "down": "下跌趋势",
-            None: "中枢扩展",
-        }
-        self.map_config_zs_type = {
-            "zs_type_bz": "标准中枢",
-            "zs_type_dn": "段内中枢",
-            "zs_type_fx": "方向中枢",
-            "zs_type_fl": "分类中枢",
-        }
-        self.map_mmd_type = {
-            "1buy": "一买",
-            "1sell": "一卖",
-            "2buy": "二买",
-            "2sell": "二卖",
-            "3buy": "三买",
-            "3sell": "三卖",
-            "l2buy": "类二买",
-            "l2sell": "类二卖",
-            "l3buy": "类三买",
-            "l3sell": "类三卖",
-        }
-        self.map_bc_type = {
-            "bi": "笔背驰",
-            "xd": "线段背驰",
-            "pz": "盘整背驰",
-            "qs": "趋势背驰",
-        }
-
-    def analyse(self, code: str, frequency: str) -> dict:
-        """
-        获取缠论数据，生成 prompt，调用接口进行分析，并返回数据
-        """
-
-        cl_config = query_cl_chart_config(self.market, code)
-        stock = self.ex.stock_info(code)
-        klines = self.ex.klines(code, frequency)
-        cds = web_batch_get_cl_datas(self.market, code, {frequency: klines}, cl_config)
-        cd = cds[0]
-        try:
-            prompt = self.prompt(cd=cd)
-        except Exception as e:
-            return {"ok": False, "msg": f"获取缠论当前 Prompt 异常：{e}"}
-
-        analyse_res = self.req_llm_ai_model(prompt)
-
-        if analyse_res["ok"]:
-            # 记录数据库
-            with db.Session() as session:
-                record = TableByAIAnalyse(
-                    market=self.market,
-                    stock_code=code,
-                    stock_name=stock["name"],
-                    frequency=frequency,
-                    model=analyse_res["model"],
-                    msg=analyse_res["msg"],
-                    prompt=prompt,
-                    dt=datetime.datetime.now(),
-                )
-                session.add(record)
-                session.commit()
-
-        return {"ok": True, "msg": analyse_res["msg"]}
-
-    def analyse_records(self, page: int = 1, limit: int = 20):
-        """
-        返回市场中历史的分析记录（支持分页）
-
-        Args:
-            page: 页码，从1开始
-            limit: 每页记录数
-
-        Returns:
-            tuple: (记录列表, 总记录数)
-        """
-        with db.Session() as session:
-            # 查询总记录数
-            total = (
-                session.query(TableByAIAnalyse)
-                .filter(TableByAIAnalyse.market == self.market)
-                .count()
-            )
-
-            # 分页查询记录
-            offset = (page - 1) * limit
-            records = (
-                session.query(TableByAIAnalyse)
-                .filter(TableByAIAnalyse.market == self.market)
-                .order_by(TableByAIAnalyse.dt.desc())
-                .offset(offset)
-                .limit(limit)
-                .all()
-            )
-
-        record_dicts = []
-        for _r in records:
-            _dr = _r.__dict__
-            # 删除 _dr 中的 _sa_instance_state
-            if "_sa_instance_state" in _dr.keys():
-                del _dr["_sa_instance_state"]
-            # 时间转换
-            _dr["dt"] = fun.datetime_to_str(_dr["dt"])
-            record_dicts.append(_dr)
-        return record_dicts, total
-
-    def get_line_mmds(self, line: Union[BI, XD]):
-        mmds = list(set(line.line_mmds("|")))
-        mmds = [self.map_mmd_type[_m] for _m in mmds]
-        return "|".join(mmds)
-
-    def get_line_bcs(self, line: Union[BI, XD]):
-        bcs = list(set(line.line_bcs("|")))
-        bcs = [self.map_bc_type[_b] for _b in bcs]
-        return "|".join(bcs)
-
-    def prompt(self, cd: ICL) -> str:
-        stock_info = self.ex.stock_info(cd.get_code())
-        if stock_info is None:
-            raise Exception(f"股票信息获取失败 {cd.get_code()}")
-        stock_name = stock_info["name"]
-
-        # 设置数值的精度变量
-        precision = (
-            len(str(stock_info["precision"])) - 1
-            if "precision" in stock_info.keys()
-            else 2
-        )
-
-        k = cd.get_src_klines()[-1]
-        # Markdown 格式的提示词
-        prompt = "```markdown\n# 缠论技术分析\n\n"
-        prompt += "请根据以下缠论数据，分析后续可能走势，并按照概率排序输出。\n\n"
-        prompt += "**输出格式：Markdown**\n\n"
-        prompt += f"## 当前品种\n- **代码/名称**：`{cd.get_code()} - {stock_name}`\n- **数据周期**：`{cd.get_frequency()}`\n- **当前时间**：`{fun.datetime_to_str(k.date)}`\n- **最新价格**：`{round(k.c, precision)}`\n\n"
-
-        # 笔数据
-        bis_count = 9 if len(cd.get_bis()) >= 9 else len(cd.get_bis())
-        prompt += f"## 最新的 {bis_count} 条缠论笔数据\n\n"
-        prompt += "| 起始时间 | 结束时间 | 方向 | 起始值 | 完成状态 | 买点 | 背驰 |\n"
-        prompt += "|:---:|:---:|:---:|:---:|:---:|:---:|:---:|\n"
-        for bi in cd.get_bis()[-9:]:
-            prompt += f"| {fun.datetime_to_str(bi.start.k.date)} | {fun.datetime_to_str(bi.end.k.date)} | {self.map_dircetion_type[bi.type]} | {round(bi.start.val, precision)} - {round(bi.end.val, precision)} | {bi.is_done()} | {self.get_line_mmds(bi)} | {self.get_line_bcs(bi)} |\n"
-        prompt += "\n"
-
-        # 线段数据
-        xds_count = 3 if len(cd.get_xds()) >= 3 else len(cd.get_xds())
-        prompt += f"## 最新的 {xds_count} 条缠论线段数据\n\n"
-        prompt += "| 起始时间 | 结束时间 | 方向 | 起始值 | 完成状态 | 买点 | 背驰 |\n"
-        prompt += "|:---:|:---:|:---:|:---:|:---:|:---:|:---:|\n"
-        for xd in cd.get_xds()[-3:]:
-            prompt += f"| {fun.datetime_to_str(xd.start.k.date)} | {fun.datetime_to_str(xd.end.k.date)} | {self.map_dircetion_type[xd.type]} | {round(xd.start.val, precision)} - {round(xd.end.val, precision)} | {xd.is_done()} | {self.get_line_mmds(xd)} | {self.get_line_bcs(xd)} |\n"
-        prompt += "\n"
-
-        # 中枢数据
-        for zs_type in cd.get_config()["zs_bi_type"]:
-            zss = cd.get_bi_zss(zs_type)
-            if len(zss) >= 1:
-                prompt += f"### 中枢信息：{self.map_config_zs_type[zs_type]}\n\n"
-                if len(zss) >= 2:
-                    zs_direction = cd.zss_is_qs(zss[-2], zss[-1])
-                    prompt += f"- 最新两个中枢的位置关系：**{self.map_zss_direction[zs_direction]}**\n\n"
-                else:
-                    prompt += "- 目前只有单个中枢\n\n"
-                prompt += "| 起始时间 | 结束时间 | 方向 | 最高值 | 最低值 | 高点 | 低点 | 级别 |\n"
-                prompt += "|:---:|:---:|:---:|:---:|:---:|:---:|:---:|:---:|\n"
-                for zs in zss[-2:]:
-                    prompt += f"| {fun.datetime_to_str(zs.start.k.date)} | {fun.datetime_to_str(zs.end.k.date)} | {self.map_zs_type[zs.type]} | {round(zs.gg, precision)} | {round(zs.dd, precision)} | {round(zs.zg, precision)} | {round(zs.zd, precision)} | {zs.level} |\n"
-                prompt += "\n"
-
-        prompt += "> **数据说明**：中枢级别的意思，1表示是本级别，根据中枢内的线段数量计算，小于等于9表示本级别，大于1表示中枢内的线段大于9，中枢级别升级 (计算公式: `round(max([1, zs.line_num / 9]), 2)`)\n\n"
-        prompt += "---\n"
-        prompt += "请根据以上提供的笔/线段/中枢数据，进行分析。"
-        return prompt
-
-    def req_llm_ai_model(self, prompt: str) -> dict:
-        """
-        根据配置，调用不同的大模型服务
-        """
-        if config.OPENROUTER_AI_KEYS != "" and config.OPENROUTER_AI_MODEL != "":
-            return self.req_openrouter_ai_model(prompt)
-        if config.AI_TOKEN != "" and config.AI_MODEL != "":
-            return self.req_siliconflow_ai_model(prompt)
-
-        return {
-            "ok": False,
-            "msg": "未正确配置大模型的 API key 和模型名称",
-            "model": "",
-        }
-
-    def req_siliconflow_ai_model(self, prompt: str) -> dict:
-
-        # TODO 测试
-        # msg = "根据缠论技术分析，结合当前行情数据，以下是操作建议：\n\n### 1. **当前笔分析**\n   - **最新笔**：方向向上，起始值3140.98，结束值3274.39，尚未完成（笔完成状态为False）。\n   - **上一笔**：方向向下，起始值3418.95，结束值3140.98，已完成（笔完成状态为True）。\n   - **当前笔尚未完成**，且处于上升趋势中。如果价格继续上涨并突破3274.39，可能会形成新的上升笔。如果价格回落并跌破3140.98，则当前笔可能结束并形成新的下降笔。\n\n### 2. **当前线段分析**\n   - **最新线段**：方向向下，起始值3674.41，结束值3140.98，尚未完成（线段完成状态为False）。\n   - **当前线段处于下降趋势中**，但最新笔的上升可能预示着线段的调整或反转。如果价格继续上涨并突破3674.41，则可能结束当前的下降线段并开始新的上升线段。\n\n### 3. **中枢分析**\n   - **标准中枢**：震荡中枢，最高值3674.41，最低值3140.98，中枢高点3509.82，中枢低点3227.35。\n   - **段内中枢**：震荡中枢，最高值3509.82，最低值3140.98，中枢高点3494.87，中枢低点3227.35。\n   - **当前价格3250.6位于标准中枢的中枢低点3227.35和中枢高点3509.82之间**。如果价格继续上涨并突破3509.82，可能会进入强势区域；如果价格回落并跌破3227.35，则可能进入弱势区域。\n\n### 4. **均线分析**\n   - **5日均线**：最新值为3238.39、3235.69、3234.52、3236.68、3237.93。\n   - **10日均线**：最新值为3220.37、3218.72、3220.6、3229.01、3237.99。\n   - **20日均线**：最新值为3272.92、3263"
-        # return {"ok": True, "msg": msg}
-
-        url = "https://api.siliconflow.cn/v1/chat/completions"
-
-        payload = {
-            "model": config.AI_MODEL,
-            "messages": [
-                {
-                    "role": "user",
-                    "content": prompt,
-                }
-            ],
-            "stream": False,
-            "max_tokens": 4096,
-            "stop": ["null"],
-            "temperature": 0.7,
-            "top_p": 0.7,
-            "top_k": 50,
-            "frequency_penalty": 0.5,
-            "n": 1,
-            "response_format": {"type": "text"},
-        }
-        headers = {
-            "Authorization": f"Bearer {config.AI_TOKEN}",
-            "Content-Type": "application/json",
-        }
-
-        response = requests.request("POST", url, json=payload, headers=headers)
-        try:
-            ai_res = json.loads(response.text)
-        except Exception as e:
-            print("解析JSON 报错，返回的数据：", response.text)
-            return {"ok": False, "msg": f"JSON 解析异常：{e}", "model": config.AI_MODEL}
-
-        if response.status_code != 200:
-            return {
-                "ok": False,
-                "msg": f"AI 接口调用失败：{ai_res['message']}",
-                "model": config.AI_MODEL,
-            }
-
-        msg = ai_res["choices"][0]["message"]["content"]
-        return {"ok": True, "msg": msg, "model": config.AI_MODEL}
-
-    def req_openrouter_ai_model(self, prompt: str) -> dict:
-        """
-        调用大语言模型，返回回答内容。
-        :param key: OpenRouter API Key
-        :param model: 模型名称（如 openai/gpt-4o）
-        :param prompt: 问题内容（如 markdown 格式）
-        :return: 回答内容
-        """
-
-        try:
-            client = openai.OpenAI(
-                api_key=config.OPENROUTER_AI_KEYS,
-                base_url="https://openrouter.ai/api/v1",
-            )
-            response = client.chat.completions.create(
-                model=config.OPENROUTER_AI_MODEL,
-                messages=[{"role": "user", "content": prompt}],
-            )
-            if (
-                response.choices[0].message.content == ""
-                and response.choices[0].message.refusal is not None
-            ):
-                return {
-                    "ok": False,
-                    "msg": f"**[OpenAI API 错误]**: {response.choices[0].message.refusal}",
-                    "model": config.OPENROUTER_AI_MODEL,
-                }
-
-            return {
-                "ok": True,
-                "msg": response.choices[0].message.content,
-                "model": config.OPENROUTER_AI_MODEL,
-            }
-        except openai.OpenAIError as oe:
-            return {
-                "ok": False,
-                "msg": f"**[OpenAI API 错误]**: {str(oe)}",
-                "model": config.OPENROUTER_AI_MODEL,
-            }
-        except Exception as e:
-            return {
-                "ok": False,
-                "msg": f"**[系统异常]**: {str(e)}",
-                "model": config.OPENROUTER_AI_MODEL,
-            }
-
-
-if __name__ == "__main__":
-    ai = AIAnalyse("a")
-    print(ai.analyse("SH.000001", "d"))
-    # print(ai.analyse_records())
->>>>>>> fa1237f2
+    # print(ai.analyse_records())